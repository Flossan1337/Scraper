name: Scrape

on:
  workflow_dispatch: {} # Manuell "Run workflow"-knapp
  schedule:
<<<<<<< HEAD
    - cron: '0 3 * * *'         # Dagligen 05:00 CEST (03:00 UTC)
=======
    - cron: "15 5 * * *" # Dagligen 06:15 UTC (ta bort om du inte vill ha schema)
>>>>>>> 4005ab40

permissions:
  contents: write # krävs för git push med GITHUB_TOKEN

jobs:
  run-scripts:
    runs-on: ubuntu-latest
    steps:
      - name: Checkout repo
        uses: actions/checkout@v4
        with:
          fetch-depth: 0 # underlättar rebase innan push

      - name: Set up Python
        uses: actions/setup-python@v5
        with:
          python-version: "3.11"

      - name: Cache pip
        uses: actions/cache@v4
        with:
          path: ~/.cache/pip
          key: ${{ runner.os }}-pip-${{ hashFiles('**/requirements.txt') }}
          restore-keys: ${{ runner.os }}-pip-

      - name: Install dependencies
        run: |
          python -m pip install --upgrade pip
          pip install -r requirements.txt

      - name: Install Playwright browsers
        run: python -m playwright install

      # Kör varje script i eget steg, fortsätt även om ett misslyckas
      - name: Run fetch_kpi.py
        run: python ./scripts/fetch_kpi.py
        continue-on-error: true

      - name: Run amazon_scape_bought_playwright_us_de.py
        run: python ./scripts/amazon_scape_bought_playwright_us_de.py
        continue-on-error: true

      - name: Run track_combined_prices.py
        run: python ./scripts/track_combined_prices.py
        continue-on-error: true

      - name: Run track_fractal_rankings_playwright.py
        run: python ./scripts/track_fractal_rankings_playwright.py
        continue-on-error: true

      - name: Run track_nelly_aov.py
        run: python ./scripts/track_nelly_aov.py
        continue-on-error: true

      - name: Run track_rugvista_bestsellers.py
        run: python ./scripts/track_rugvista_bestsellers.py
        continue-on-error: true

      - name: Run fetch_fractal_trends.py
        run: python ./scripts/fetch_fractal_trends.py
        continue-on-error: true

      - name: Run fetch_nelly_trends_v3.py
        run: python ./scripts/fetch_nelly_trends_v3.py
        continue-on-error: true

      - name: Run fetch_rugvista_trends_v2.py
        run: python ./scripts/fetch_rugvista_trends_v2.py
        continue-on-error: true

      - name: Commit & push generated data (if any)
        shell: bash
        run: |
          git config user.name "github-actions[bot]"
          git config user.email "github-actions[bot]@users.noreply.github.com"
          BRANCH="${{ github.ref_name }}"

          # Lägg bara till data-katalogen och scripts/html_dumps i repo-roten
          git add -A data scripts/html_dumps || true

          if git diff --cached --quiet; then
            echo "No changes to commit."
            exit 0
          fi

          git commit -m "chore(data): update scraped XLSX [skip ci]"
          git pull --rebase origin "$BRANCH" || true
          git push origin "$BRANCH"

      - name: Upload data artifacts
        if: always()
        uses: actions/upload-artifact@v4
        with:
          name: data-outputs
          path: |
            data/**
            Scripts/data/**<|MERGE_RESOLUTION|>--- conflicted
+++ resolved
@@ -3,11 +3,8 @@
 on:
   workflow_dispatch: {} # Manuell "Run workflow"-knapp
   schedule:
-<<<<<<< HEAD
     - cron: '0 3 * * *'         # Dagligen 05:00 CEST (03:00 UTC)
-=======
     - cron: "15 5 * * *" # Dagligen 06:15 UTC (ta bort om du inte vill ha schema)
->>>>>>> 4005ab40
 
 permissions:
   contents: write # krävs för git push med GITHUB_TOKEN
